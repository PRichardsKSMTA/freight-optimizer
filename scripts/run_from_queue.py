--- conflicted
+++ resolved
@@ -38,10 +38,6 @@
 
     dbf.update_queue_item(con, queue_id, start=True)
 
-<<<<<<< HEAD
-    run_error = None
-=======
->>>>>>> 7f9021bd
     try:
         scenario = dbf.get_scenario(con, scenario_id, client_id)
         data_filter = DataFilter(
@@ -66,31 +62,6 @@
             }
         )
     except Exception as exc:
-<<<<<<< HEAD
-        run_error = exc
-        print(f"Failed to run scenario for queue item {queue_id}: {exc}")
-    finally:
-        update_error = None
-        try:
-            dbf.update_queue_item(con, queue_id, start=False)
-        except Exception as update_exc:
-            update_error = update_exc
-            print(f"Failed to update queue item {queue_id} after run: {update_exc}")
-
-        close_error = None
-        try:
-            con.close()
-        except Exception as close_exc:
-            close_error = close_exc
-            print(f"Failed to close connection for queue item {queue_id}: {close_exc}")
-
-        if run_error is not None:
-            raise run_error
-        if update_error is not None:
-            raise update_error
-        if close_error is not None:
-            raise close_error
-=======
         print(f"Failed to run scenario for queue item {queue_id}: {exc}")
         raise
     finally:
@@ -99,5 +70,4 @@
         except Exception as update_exc:
             print(f"Failed to update queue item {queue_id} after run: {update_exc}")
         finally:
-            con.close()
->>>>>>> 7f9021bd
+            con.close()